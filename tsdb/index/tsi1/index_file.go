--- conflicted
+++ resolved
@@ -213,11 +213,7 @@
 
 // TagKeySeriesIDIterator returns a series iterator for a tag key and a flag
 // indicating if a tombstone exists on the measurement or key.
-<<<<<<< HEAD
-func (f *IndexFile) TagKeySeriesIDIterator(name, key []byte) SeriesIDIterator {
-=======
-func (f *IndexFile) TagKeySeriesIterator(name, key []byte) tsdb.SeriesIterator {
->>>>>>> 97ab61ad
+func (f *IndexFile) TagKeySeriesIDIterator(name, key []byte) tsdb.SeriesIDIterator {
 	tblk := f.tblks[string(name)]
 	if tblk == nil {
 		return nil
@@ -231,11 +227,7 @@
 
 	// Merge all value series iterators together.
 	vitr := ke.TagValueIterator()
-<<<<<<< HEAD
-	var itrs []SeriesIDIterator
-=======
-	var itrs []tsdb.SeriesIterator
->>>>>>> 97ab61ad
+	var itrs []tsdb.SeriesIDIterator
 	for ve := vitr.Next(); ve != nil; ve = vitr.Next() {
 		sitr := &rawSeriesIDIterator{data: ve.(*TagBlockValueElem).series.data}
 		itrs = append(itrs, sitr)
@@ -246,11 +238,7 @@
 
 // TagValueSeriesIDIterator returns a series iterator for a tag value and a flag
 // indicating if a tombstone exists on the measurement, key, or value.
-<<<<<<< HEAD
-func (f *IndexFile) TagValueSeriesIDIterator(name, key, value []byte) SeriesIDIterator {
-=======
-func (f *IndexFile) TagValueSeriesIterator(name, key, value []byte) tsdb.SeriesIterator {
->>>>>>> 97ab61ad
+func (f *IndexFile) TagValueSeriesIDIterator(name, key, value []byte) tsdb.SeriesIDIterator {
 	tblk := f.tblks[string(name)]
 	if tblk == nil {
 		return nil
@@ -292,19 +280,6 @@
 	return f.sfile.HasSeries(name, tags, buf), false // TODO(benbjohnson): series tombstone
 }
 
-/*
-// Series returns the series and a flag indicating if the series has been
-// tombstoned by the measurement.
-<<<<<<< HEAD
-func (f *IndexFile) Series(name []byte, tags models.Tags) SeriesIDElem {
-	panic("TODO")
-=======
-func (f *IndexFile) Series(name []byte, tags models.Tags) tsdb.SeriesElem {
-	return f.sblk.Series(name, tags)
->>>>>>> 97ab61ad
-}
-*/
-
 // TagValueElem returns an element for a measurement/tag/value.
 func (f *IndexFile) TagValueElem(name, key, value []byte) TagValueElem {
 	tblk, ok := f.tblks[string(name)]
@@ -328,18 +303,9 @@
 	return blk.TagKeyIterator()
 }
 
-<<<<<<< HEAD
 // MeasurementSeriesIDIterator returns an iterator over a measurement's series.
-func (f *IndexFile) MeasurementSeriesIDIterator(name []byte) SeriesIDIterator {
+func (f *IndexFile) MeasurementSeriesIDIterator(name []byte) tsdb.SeriesIDIterator {
 	return f.mblk.SeriesIDIterator(name)
-=======
-// MeasurementSeriesIterator returns an iterator over a measurement's series.
-func (f *IndexFile) MeasurementSeriesIterator(name []byte) tsdb.SeriesIterator {
-	return &seriesDecodeIterator{
-		itr:  f.mblk.seriesIDIterator(name),
-		sblk: &f.sblk,
-	}
->>>>>>> 97ab61ad
 }
 
 // MergeMeasurementsSketches merges the index file's series sketches into the provided
@@ -351,28 +317,6 @@
 	return t.Merge(f.mblk.tSketch)
 }
 
-<<<<<<< HEAD
-=======
-// SeriesN returns the total number of non-tombstoned series for the index file.
-func (f *IndexFile) SeriesN() uint64 {
-	return uint64(f.sblk.seriesN - f.sblk.tombstoneN)
-}
-
-// SeriesIterator returns an iterator over all series.
-func (f *IndexFile) SeriesIterator() tsdb.SeriesIterator {
-	return f.sblk.SeriesIterator()
-}
-
-// MergeSeriesSketches merges the index file's series sketches into the provided
-// sketches.
-func (f *IndexFile) MergeSeriesSketches(s, t estimator.Sketch) error {
-	if err := s.Merge(f.sblk.sketch); err != nil {
-		return err
-	}
-	return t.Merge(f.sblk.tsketch)
-}
-
->>>>>>> 97ab61ad
 // ReadIndexFileTrailer returns the index file trailer from data.
 func ReadIndexFileTrailer(data []byte) (IndexFileTrailer, error) {
 	var t IndexFileTrailer
