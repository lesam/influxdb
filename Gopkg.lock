--- conflicted
+++ resolved
@@ -396,12 +396,7 @@
   version = "v0.3.6"
 
 [[projects]]
-<<<<<<< HEAD
-  branch = "master"
-  digest = "1:db259befab0f4a14c66cacffd6a9e95df0353681173f8213334812384e4886fb"
-=======
   digest = "1:52077b5df7c796b5ee7685b3b3a91b5b9b8b6dd5ce5ed5109f7ff46d67df72af"
->>>>>>> 2e7d8d75
   name = "github.com/influxdata/flux"
   packages = [
     ".",
@@ -427,12 +422,8 @@
     "values",
   ]
   pruneopts = "UT"
-<<<<<<< HEAD
-  revision = "ad320b7fd3f6f3c83f5d034be952673a2e419b09"
-=======
   revision = "69370f6c35cb0b6a7745a137bca7d76b409a62c1"
   version = "v0.7.0"
->>>>>>> 2e7d8d75
 
 [[projects]]
   branch = "master"
@@ -455,11 +446,7 @@
 
 [[projects]]
   branch = "master"
-<<<<<<< HEAD
-  digest = "1:57ecd8b98585a91397d7f1da30c9f19fc3f64e1fe46fb2de72f068e8bf04875e"
-=======
   digest = "1:393cd839a950f0cd97ebae7c1c8e3b1e9dc53a4280ebce129ceceec3951ebeb4"
->>>>>>> 2e7d8d75
   name = "github.com/influxdata/platform"
   packages = [
     ".",
@@ -484,11 +471,7 @@
     "tsdb/defaults",
   ]
   pruneopts = "UT"
-<<<<<<< HEAD
-  revision = "34ab06634f2f9263a1a502724028b3a2bbc24a15"
-=======
   revision = "e95fb9cc9ace5478a2dd80cbdc3e10256f33f333"
->>>>>>> 2e7d8d75
 
 [[projects]]
   branch = "master"
