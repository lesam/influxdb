--- conflicted
+++ resolved
@@ -17,13 +17,10 @@
   1. [#1179](https://github.com/influxdata/chronograf/pull/1179): Admin Databases Page will render a database without retention policies
   1. [#1128](https://github.com/influxdata/chronograf/pull/1128): No more ghost dashboards 👻
   1. [#1189](https://github.com/influxdata/chronograf/pull/1189): Clicking inside the graph header edit box will no longer blur the field. Use the Escape key for that behavior instead.
-<<<<<<< HEAD
   1. [#1193](https://github.com/influxdata/chronograf/issues/1193): Fix no quoting of raw InfluxQL fields with function names
-=======
   1. [#1195](https://github.com/influxdata/chronograf/issues/1195): Chronograf was not redirecting with authentiation for Influx Enterprise Meta service
   1. [#1095](https://github.com/influxdata/chronograf/pull/1095): Make logout button display again
   1. [#1209](https://github.com/influxdata/chronograf/pull/1209): HipChat Kapacitor config now uses only the subdomain instead of asking for the entire HipChat URL.
->>>>>>> 486db821
 
 ### Features
   1. [#1112](https://github.com/influxdata/chronograf/pull/1112): Add ability to delete a dashboard
