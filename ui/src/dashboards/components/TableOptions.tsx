--- conflicted
+++ resolved
@@ -40,20 +40,16 @@
   columnNames: TableColumn[]
 }
 
-<<<<<<< HEAD
-type Query = {
-  queryConfig: {measurement: string; fields: [{alias: string}]}
-}
-=======
 type QueryConfig = {
   measurement: string
-  fields: [{
-    alias: string
-    value: string
-  }]
-}
-
->>>>>>> 88a2007a
+  fields: [
+    {
+      alias: string
+      value: string
+    }
+  ]
+}
+
 interface Props {
   singleStatType: string
   singleStatColors: Color[]
@@ -62,7 +58,6 @@
   handleUpdateSingleStatColors: () => void
   handleUpdateTableOptions: (options: Options) => void
   tableOptions: Options
-  queries: Query[]
 }
 
 interface State {
@@ -84,13 +79,13 @@
   }
 
   componentWillMount() {
-    const {queries} = this.props
+    const {queryConfigs} = this.props
     let columns = [{internalName: 'time', displayName: ''}]
 
-    for (let i = 0; i < queries.length; i++) {
-      const q = queries[i]
-      const measurement = q.queryConfig.measurement
-      const fields = q.queryConfig.fields
+    for (let i = 0; i < queryConfigs.length; i++) {
+      const q = queryConfigs[i]
+      const measurement = q.measurement
+      const fields = q.fields
       for (let j = 0; j < fields.length; j++) {
         columns = [
           ...columns,
@@ -98,7 +93,6 @@
         ]
       }
     }
-
     this.setState({columns})
   }
 
@@ -123,7 +117,6 @@
 
   handleColumnRename = column => {
     const {columns} = this.state
-    // NOTE: should use redux state instead of component state
     const updatedColumns = columns.map(
       op => (op.internalName === column.internalName ? column : op)
     )
@@ -204,16 +197,11 @@
 }
 
 const mapStateToProps = ({
-  cellEditorOverlay: {
-    singleStatType,
-    singleStatColors,
-    cell: {tableOptions, queries},
-  },
+  cellEditorOverlay: {singleStatType, singleStatColors, cell: {tableOptions}},
 }) => ({
   singleStatType,
   singleStatColors,
   tableOptions,
-  queries,
 })
 
 const mapDispatchToProps = dispatch => ({
