import React, {PureComponent} from 'react'
import {connect} from 'react-redux'
import {bindActionCreators} from 'redux'

import GraphOptionsCustomizeFields from 'src/dashboards/components/GraphOptionsCustomizeFields'
import GraphOptionsFixFirstColumn from 'src/dashboards/components/GraphOptionsFixFirstColumn'
import GraphOptionsSortBy from 'src/dashboards/components/GraphOptionsSortBy'
import GraphOptionsTimeAxis from 'src/dashboards/components/GraphOptionsTimeAxis'
import GraphOptionsTimeFormat from 'src/dashboards/components/GraphOptionsTimeFormat'
import FancyScrollbar from 'src/shared/components/FancyScrollbar'

import _ from 'lodash'

import ThresholdsList from 'src/shared/components/ThresholdsList'
import ThresholdsListTypeToggle from 'src/shared/components/ThresholdsListTypeToggle'

import {updateTableOptions} from 'src/dashboards/actions/cellEditorOverlay'
import {TIME_FIELD_DEFAULT} from 'src/shared/constants/tableGraph'
import {QueryConfig} from 'src/types/query'

interface Option {
  text: string
  key: string
}

interface RenamableField {
  internalName: string
  displayName: string
  visible: boolean
  order?: number
}

interface Options {
  timeFormat: string
  verticalTimeAxis: boolean
  sortBy: RenamableField
  fieldNames: RenamableField[]
  fixFirstColumn: boolean
}

interface Props {
  queryConfigs: QueryConfig[]
  handleUpdateTableOptions: (options: Options) => void
  tableOptions: Options
  onResetFocus: () => void
}

export class TableOptions extends PureComponent<Props, {}> {
  constructor(props) {
    super(props)
    this.moveField = this.moveField.bind(this)
  }

<<<<<<< HEAD
  get fieldNames() {
    const {tableOptions: {fieldNames}} = this.props
    return fieldNames || []
  }

  get timeField() {
    return (
      this.fieldNames.find(f => f.internalName === 'time') || TIME_FIELD_DEFAULT
    )
  }

  get computedFieldNames() {
    const {dataLabels} = this.props

    return _.isEmpty(dataLabels)
      ? [this.timeField]
      : _.concat(
          this.fieldNames,
          dataLabels
            .filter(
              label => !this.fieldNames.find(f => f.internalName === label)
            )
            .map(label => ({
              internalName: label,
              displayName: '',
              visible: true,
            }))
        )
  }

  public handleChooseSortBy = (option: Option) => {
    const {tableOptions, handleUpdateTableOptions} = this.props
    const sortBy = {
      displayName: option.text === option.key ? '' : option.text,
      internalName: option.key,
      visible: true,
    }

    handleUpdateTableOptions({...tableOptions, sortBy})
  }

  public handleTimeFormatChange = timeFormat => {
    const {tableOptions, handleUpdateTableOptions} = this.props
    handleUpdateTableOptions({...tableOptions, timeFormat})
  }

  public handleToggleVerticalTimeAxis = verticalTimeAxis => () => {
    const {tableOptions, handleUpdateTableOptions} = this.props
    handleUpdateTableOptions({...tableOptions, verticalTimeAxis})
  }

  public handleToggleFixFirstColumn = () => {
    const {handleUpdateTableOptions, tableOptions} = this.props
    const fixFirstColumn = !tableOptions.fixFirstColumn
    handleUpdateTableOptions({...tableOptions, fixFirstColumn})
  }

  public handleSingleFieldUpdate = field => {
    const {handleUpdateTableOptions, tableOptions, dataLabels} = this.props
    const {sortBy, fieldNames} = tableOptions
    const fields =
      fieldNames.length >= dataLabels.length
        ? fieldNames
        : this.computedFieldNames
    const updatedFields = fields.map(
      f => (f.internalName === field.internalName ? field : f)
    )

    _.sortBy(updatedFields, f => {
      f.order
    })

    const updatedSortBy =
      sortBy.internalName === field.internalName
        ? {...sortBy, displayName: field.displayName}
        : sortBy

    handleUpdateTableOptions({
      ...tableOptions,
      fieldNames: updatedFields,
      sortBy: updatedSortBy,
    })
  }

=======
>>>>>>> 0cf31351
  public componentWillMount() {
    const {handleUpdateTableOptions, tableOptions} = this.props
    handleUpdateTableOptions({
      ...tableOptions,
      fieldNames: this.computedFieldNames,
    })
  }

  public shouldComponentUpdate(nextProps) {
    const {tableOptions} = this.props
    const tableOptionsDifferent = !_.isEqual(
      tableOptions,
      nextProps.tableOptions
    )

    return tableOptionsDifferent
  }

  public moveField(dragIndex, hoverIndex) {
    const {handleUpdateTableOptions, tableOptions} = this.props
    const {fieldNames} = tableOptions
    const fields = fieldNames.length > 1 ? fieldNames : this.computedFieldNames

    const dragField = fields[dragIndex]
    const removedFields = _.concat(
      _.slice(fields, 0, dragIndex),
      _.slice(fields, dragIndex + 1)
    )
    const addedFields = _.concat(
      _.slice(removedFields, 0, hoverIndex),
      [dragField],
      _.slice(removedFields, hoverIndex)
    )
    const orderedFields = addedFields.map((f, i) => {
      return {...f, order: i}
    })
    console.log('orderedFields', orderedFields)
    handleUpdateTableOptions({
      ...tableOptions,
      fieldNames: orderedFields,
    })
  }

  public render() {
    const {
      tableOptions: {timeFormat, fieldNames, verticalTimeAxis, fixFirstColumn},
      onResetFocus,
      tableOptions,
    } = this.props

    const tableSortByOptions = this.fieldNames.map(field => ({
      key: field.internalName,
      text: field.displayName || field.internalName,
    }))

    return (
      <FancyScrollbar
        className="display-options--cell y-axis-controls"
        autoHide={false}
      >
        <div className="display-options--cell-wrapper">
          <h5 className="display-options--header">Table Controls</h5>
          <div className="form-group-wrapper">
            <GraphOptionsTimeFormat
              timeFormat={timeFormat}
              onTimeFormatChange={this.handleTimeFormatChange}
            />
            <GraphOptionsTimeAxis
              verticalTimeAxis={verticalTimeAxis}
              onToggleVerticalTimeAxis={this.handleToggleVerticalTimeAxis}
            />
            <GraphOptionsSortBy
              selected={tableOptions.sortBy || TIME_FIELD_DEFAULT}
              sortByOptions={tableSortByOptions}
              onChooseSortBy={this.handleChooseSortBy}
            />
            <GraphOptionsFixFirstColumn
              fixed={fixFirstColumn}
              onToggleFixFirstColumn={this.handleToggleFixFirstColumn}
            />
          </div>
          <GraphOptionsCustomizeFields
<<<<<<< HEAD
            fields={fields}
            onFieldUpdate={this.handleSingleFieldUpdate}
            moveField={this.moveField}
=======
            fields={fieldNames}
            onFieldUpdate={this.handleFieldUpdate}
>>>>>>> 0cf31351
          />
          <ThresholdsList showListHeading={true} onResetFocus={onResetFocus} />
          <div className="form-group-wrapper graph-options-group">
            <ThresholdsListTypeToggle containerClass="form-group col-xs-6" />
          </div>
        </div>
      </FancyScrollbar>
    )
  }

  private get fieldNames() {
    const {tableOptions: {fieldNames}} = this.props
    return fieldNames || []
  }

  private get timeField() {
    return (
      this.fieldNames.find(f => f.internalName === 'time') || TIME_FIELD_DEFAULT
    )
  }

  private get computedFieldNames() {
    const {queryConfigs} = this.props
    const queryFields = _.flatten(
      queryConfigs.map(({measurement, fields}) => {
        return fields.map(({alias}) => {
          const internalName = `${measurement}.${alias}`
          const existing = this.fieldNames.find(
            c => c.internalName === internalName
          )
          return existing || {internalName, displayName: '', visible: true}
        })
      })
    )

    return [this.timeField, ...queryFields]
  }

  private handleChooseSortBy = (option: Option) => {
    const {tableOptions, handleUpdateTableOptions} = this.props
    const sortBy = {
      displayName: option.text === option.key ? '' : option.text,
      internalName: option.key,
      visible: true,
    }

    handleUpdateTableOptions({...tableOptions, sortBy})
  }

  private handleTimeFormatChange = timeFormat => {
    const {tableOptions, handleUpdateTableOptions} = this.props
    handleUpdateTableOptions({...tableOptions, timeFormat})
  }

  private handleToggleVerticalTimeAxis = verticalTimeAxis => () => {
    const {tableOptions, handleUpdateTableOptions} = this.props
    handleUpdateTableOptions({...tableOptions, verticalTimeAxis})
  }

  private handleToggleFixFirstColumn = () => {
    const {handleUpdateTableOptions, tableOptions} = this.props
    const fixFirstColumn = !tableOptions.fixFirstColumn
    handleUpdateTableOptions({...tableOptions, fixFirstColumn})
  }

  private handleFieldUpdate = field => {
    const {handleUpdateTableOptions, tableOptions} = this.props
    const {sortBy, fieldNames} = tableOptions
    const updatedFields = fieldNames.map(
      f => (f.internalName === field.internalName ? field : f)
    )
    const updatedSortBy =
      sortBy.internalName === field.internalName
        ? {...sortBy, displayName: field.displayName}
        : sortBy

    handleUpdateTableOptions({
      ...tableOptions,
      fieldNames: updatedFields,
      sortBy: updatedSortBy,
    })
  }
}

const mapStateToProps = ({cellEditorOverlay: {cell: {tableOptions}}}) => ({
  tableOptions,
})

const mapDispatchToProps = dispatch => ({
  handleUpdateTableOptions: bindActionCreators(updateTableOptions, dispatch),
})

export default connect(mapStateToProps, mapDispatchToProps)(TableOptions)<|MERGE_RESOLUTION|>--- conflicted
+++ resolved
@@ -51,93 +51,6 @@
     this.moveField = this.moveField.bind(this)
   }
 
-<<<<<<< HEAD
-  get fieldNames() {
-    const {tableOptions: {fieldNames}} = this.props
-    return fieldNames || []
-  }
-
-  get timeField() {
-    return (
-      this.fieldNames.find(f => f.internalName === 'time') || TIME_FIELD_DEFAULT
-    )
-  }
-
-  get computedFieldNames() {
-    const {dataLabels} = this.props
-
-    return _.isEmpty(dataLabels)
-      ? [this.timeField]
-      : _.concat(
-          this.fieldNames,
-          dataLabels
-            .filter(
-              label => !this.fieldNames.find(f => f.internalName === label)
-            )
-            .map(label => ({
-              internalName: label,
-              displayName: '',
-              visible: true,
-            }))
-        )
-  }
-
-  public handleChooseSortBy = (option: Option) => {
-    const {tableOptions, handleUpdateTableOptions} = this.props
-    const sortBy = {
-      displayName: option.text === option.key ? '' : option.text,
-      internalName: option.key,
-      visible: true,
-    }
-
-    handleUpdateTableOptions({...tableOptions, sortBy})
-  }
-
-  public handleTimeFormatChange = timeFormat => {
-    const {tableOptions, handleUpdateTableOptions} = this.props
-    handleUpdateTableOptions({...tableOptions, timeFormat})
-  }
-
-  public handleToggleVerticalTimeAxis = verticalTimeAxis => () => {
-    const {tableOptions, handleUpdateTableOptions} = this.props
-    handleUpdateTableOptions({...tableOptions, verticalTimeAxis})
-  }
-
-  public handleToggleFixFirstColumn = () => {
-    const {handleUpdateTableOptions, tableOptions} = this.props
-    const fixFirstColumn = !tableOptions.fixFirstColumn
-    handleUpdateTableOptions({...tableOptions, fixFirstColumn})
-  }
-
-  public handleSingleFieldUpdate = field => {
-    const {handleUpdateTableOptions, tableOptions, dataLabels} = this.props
-    const {sortBy, fieldNames} = tableOptions
-    const fields =
-      fieldNames.length >= dataLabels.length
-        ? fieldNames
-        : this.computedFieldNames
-    const updatedFields = fields.map(
-      f => (f.internalName === field.internalName ? field : f)
-    )
-
-    _.sortBy(updatedFields, f => {
-      f.order
-    })
-
-    const updatedSortBy =
-      sortBy.internalName === field.internalName
-        ? {...sortBy, displayName: field.displayName}
-        : sortBy
-
-    handleUpdateTableOptions({
-      ...tableOptions,
-      fieldNames: updatedFields,
-      sortBy: updatedSortBy,
-    })
-  }
-
-=======
->>>>>>> 0cf31351
   public componentWillMount() {
     const {handleUpdateTableOptions, tableOptions} = this.props
     handleUpdateTableOptions({
@@ -188,7 +101,7 @@
       tableOptions,
     } = this.props
 
-    const tableSortByOptions = this.fieldNames.map(field => ({
+    const tableSortByOptions = fieldNames.map(field => ({
       key: field.internalName,
       text: field.displayName || field.internalName,
     }))
@@ -220,14 +133,9 @@
             />
           </div>
           <GraphOptionsCustomizeFields
-<<<<<<< HEAD
-            fields={fields}
-            onFieldUpdate={this.handleSingleFieldUpdate}
-            moveField={this.moveField}
-=======
             fields={fieldNames}
             onFieldUpdate={this.handleFieldUpdate}
->>>>>>> 0cf31351
+            moveField={this.moveField}
           />
           <ThresholdsList showListHeading={true} onResetFocus={onResetFocus} />
           <div className="form-group-wrapper graph-options-group">
